--- conflicted
+++ resolved
@@ -183,10 +183,7 @@
         this.isLoadingOverview = true;
         this.overviewError = null;
       }),
-<<<<<<< HEAD
-=======
       throttleTime(300, asyncScheduler, { leading: true, trailing: true }),
->>>>>>> 17f0222e
       shareReplay(1)
     );
     this.transactionSubscription = block$.pipe(
