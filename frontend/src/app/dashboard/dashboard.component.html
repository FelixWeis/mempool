--- conflicted
+++ resolved
@@ -10,30 +10,23 @@
           </div>
         </div>
       </div>
-      <div class="col" *ngIf="(network$ | async) !== 'liquid'; else emptyBlock">
-        <ng-container *ngTemplateOutlet="difficultyEpoch"></ng-container>
-      </div>
-      <div class="col">
-        <div class="card">
-          <div class="card-body">
-            <ng-container *ngTemplateOutlet="mempoolTable; context: { $implicit: mempoolInfoData }"></ng-container>
-          </div>
-        </div>
-      </div>
-      <div class="col">
-        <div class="card">
-          <div class="card-body">
-            <ng-container *ngTemplateOutlet="txPerSecond; context: { $implicit: mempoolInfoData }"></ng-container>
-          </div>
-        </div>
-      </div>
-<<<<<<< HEAD
       <div class="col" *ngIf="(network$ | async) !== 'liquid'">
         <ng-container *ngTemplateOutlet="difficultyEpoch"></ng-container>
       </div>
-=======
-      
->>>>>>> e183be1a
+      <div class="col">
+        <div class="card">
+          <div class="card-body">
+            <ng-container *ngTemplateOutlet="mempoolTable; context: { $implicit: mempoolInfoData }"></ng-container>
+          </div>
+        </div>
+      </div>
+      <div class="col">
+        <div class="card">
+          <div class="card-body">
+            <ng-container *ngTemplateOutlet="txPerSecond; context: { $implicit: mempoolInfoData }"></ng-container>
+          </div>
+        </div>
+      </div>
     </ng-template>
     <ng-template #expanded>
       <div class="col card-wrapper" *ngIf="(network$ | async) !== 'liquid'">
